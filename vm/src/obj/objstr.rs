use super::super::pyobject::{
    PyContext, PyFuncArgs, PyObjectKind, PyObjectRef, PyResult, TypeProtocol,
};
use super::super::vm::VirtualMachine;
use super::objint;
use super::objsequence::PySliceableSequence;
use super::objtype;
use num_bigint::ToBigInt;
use num_traits::ToPrimitive;
use std::hash::{Hash, Hasher};

// functions like isdigit also checks if exponents are digits
// exponents from 0-9
const VALID_UNICODES: &'static [&'static u16; 10] = &[
    &0x2070, &0x00B9, &0x00B2, &0x00B3, &0x2074, &0x2075, &0x2076, &0x2077, &0x2078, &0x2079,
];

pub fn init(context: &PyContext) {
    let ref str_type = context.str_type;
<<<<<<< HEAD
    str_type.set_attr("__add__", context.new_rustfunc(str_add));
    str_type.set_attr("__eq__", context.new_rustfunc(str_eq));
    str_type.set_attr("__contains__", context.new_rustfunc(str_contains));
    str_type.set_attr("__getitem__", context.new_rustfunc(str_getitem));
    str_type.set_attr("__gt__", context.new_rustfunc(str_gt));
    str_type.set_attr("__hash__", context.new_rustfunc(str_hash));
    str_type.set_attr("__len__", context.new_rustfunc(str_len));
    str_type.set_attr("__mul__", context.new_rustfunc(str_mul));
    str_type.set_attr("__new__", context.new_rustfunc(str_new));
    str_type.set_attr("__str__", context.new_rustfunc(str_str));
    str_type.set_attr("__repr__", context.new_rustfunc(str_repr));
    str_type.set_attr("lower", context.new_rustfunc(str_lower));
    str_type.set_attr("upper", context.new_rustfunc(str_upper));
    str_type.set_attr("capitalize", context.new_rustfunc(str_capitalize));
    str_type.set_attr("split", context.new_rustfunc(str_split));
    str_type.set_attr("strip", context.new_rustfunc(str_strip));
    str_type.set_attr("lstrip", context.new_rustfunc(str_lstrip));
    str_type.set_attr("rstrip", context.new_rustfunc(str_rstrip));
    str_type.set_attr("endswith", context.new_rustfunc(str_endswith));
    str_type.set_attr("startswith", context.new_rustfunc(str_startswith));
    str_type.set_attr("title", context.new_rustfunc(str_title));
    str_type.set_attr("swapcase", context.new_rustfunc(str_swapcase));
    str_type.set_attr("isalnum", context.new_rustfunc(str_isalnum));
    str_type.set_attr("isalpha", context.new_rustfunc(str_isalpha));
    str_type.set_attr("isdigit", context.new_rustfunc(str_isdigit));

    // str_type.set_attr("center", context.new_rustfunc(str_center));
=======
    context.set_attr(&str_type, "__add__", context.new_rustfunc(str_add));
    context.set_attr(&str_type, "__eq__", context.new_rustfunc(str_eq));
    context.set_attr(
        &str_type,
        "__contains__",
        context.new_rustfunc(str_contains),
    );
    context.set_attr(&str_type, "__getitem__", context.new_rustfunc(str_getitem));
    context.set_attr(&str_type, "__gt__", context.new_rustfunc(str_gt));
    context.set_attr(&str_type, "__hash__", context.new_rustfunc(str_hash));
    context.set_attr(&str_type, "__len__", context.new_rustfunc(str_len));
    context.set_attr(&str_type, "__mul__", context.new_rustfunc(str_mul));
    context.set_attr(&str_type, "__new__", context.new_rustfunc(str_new));
    context.set_attr(&str_type, "__str__", context.new_rustfunc(str_str));
    context.set_attr(&str_type, "__repr__", context.new_rustfunc(str_repr));
    context.set_attr(&str_type, "lower", context.new_rustfunc(str_lower));
    context.set_attr(&str_type, "upper", context.new_rustfunc(str_upper));
    context.set_attr(
        &str_type,
        "capitalize",
        context.new_rustfunc(str_capitalize),
    );
    context.set_attr(&str_type, "split", context.new_rustfunc(str_split));
    context.set_attr(&str_type, "strip", context.new_rustfunc(str_strip));
    context.set_attr(&str_type, "lstrip", context.new_rustfunc(str_lstrip));
    context.set_attr(&str_type, "rstrip", context.new_rustfunc(str_rstrip));
    context.set_attr(&str_type, "endswith", context.new_rustfunc(str_endswith));
    context.set_attr(
        &str_type,
        "startswith",
        context.new_rustfunc(str_startswith),
    );
>>>>>>> e657633e
}

pub fn get_value(obj: &PyObjectRef) -> String {
    if let PyObjectKind::String { value } = &obj.borrow().kind {
        value.to_string()
    } else {
        panic!("Inner error getting str");
    }
}

fn str_eq(vm: &mut VirtualMachine, args: PyFuncArgs) -> PyResult {
    arg_check!(
        vm,
        args,
        required = [(a, Some(vm.ctx.str_type())), (b, None)]
    );

    let result = if objtype::isinstance(b, &vm.ctx.str_type()) {
        get_value(a) == get_value(b)
    } else {
        false
    };
    Ok(vm.ctx.new_bool(result))
}

fn str_gt(vm: &mut VirtualMachine, args: PyFuncArgs) -> PyResult {
    arg_check!(
        vm,
        args,
        required = [
            (zelf, Some(vm.ctx.str_type())),
            (other, Some(vm.ctx.str_type()))
        ]
    );
    let zelf = get_value(zelf);
    let other = get_value(other);
    let result = zelf > other;
    Ok(vm.ctx.new_bool(result))
}

fn str_str(vm: &mut VirtualMachine, args: PyFuncArgs) -> PyResult {
    arg_check!(vm, args, required = [(s, Some(vm.ctx.str_type()))]);
    Ok(s.clone())
}

fn count_char(s: &str, c: char) -> usize {
    s.chars().filter(|x| *x == c).count()
}

fn str_repr(vm: &mut VirtualMachine, args: PyFuncArgs) -> PyResult {
    arg_check!(vm, args, required = [(s, Some(vm.ctx.str_type()))]);
    let value = get_value(s);
    let quote_char = if count_char(&value, '\'') > count_char(&value, '"') {
        '"'
    } else {
        '\''
    };
    let mut formatted = String::new();
    formatted.push(quote_char);
    for c in value.chars() {
        if c == quote_char || c == '\\' {
            formatted.push('\\');
            formatted.push(c);
        } else if c == '\n' {
            formatted.push('\\');
            formatted.push('n');
        } else if c == '\t' {
            formatted.push('\\');
            formatted.push('t');
        } else if c == '\r' {
            formatted.push('\\');
            formatted.push('r');
        } else {
            formatted.push(c);
        }
    }
    formatted.push(quote_char);
    Ok(vm.ctx.new_str(formatted))
}

fn str_add(vm: &mut VirtualMachine, args: PyFuncArgs) -> PyResult {
    arg_check!(
        vm,
        args,
        required = [(s, Some(vm.ctx.str_type())), (s2, None)]
    );
    if objtype::isinstance(s2, &vm.ctx.str_type()) {
        Ok(vm
            .ctx
            .new_str(format!("{}{}", get_value(&s), get_value(&s2))))
    } else {
        Err(vm.new_type_error(format!("Cannot add {:?} and {:?}", s, s2)))
    }
}

fn str_hash(vm: &mut VirtualMachine, args: PyFuncArgs) -> PyResult {
    arg_check!(vm, args, required = [(zelf, Some(vm.ctx.str_type()))]);
    let value = get_value(zelf);
    let mut hasher = std::collections::hash_map::DefaultHasher::new();
    value.hash(&mut hasher);
    let hash = hasher.finish();
    Ok(vm.ctx.new_int(hash.to_bigint().unwrap()))
}

fn str_len(vm: &mut VirtualMachine, args: PyFuncArgs) -> PyResult {
    arg_check!(vm, args, required = [(s, Some(vm.ctx.str_type()))]);
    let sv = get_value(s);
    Ok(vm.ctx.new_int(sv.len().to_bigint().unwrap()))
}

fn str_mul(vm: &mut VirtualMachine, args: PyFuncArgs) -> PyResult {
    arg_check!(
        vm,
        args,
        required = [(s, Some(vm.ctx.str_type())), (s2, None)]
    );
    if objtype::isinstance(s2, &vm.ctx.int_type()) {
        let value1 = get_value(&s);
        let value2 = objint::get_value(s2).to_i32().unwrap();
        let mut result = String::new();
        for _x in 0..value2 {
            result.push_str(value1.as_str());
        }
        Ok(vm.ctx.new_str(result))
    } else {
        Err(vm.new_type_error(format!("Cannot multiply {:?} and {:?}", s, s2)))
    }
}

fn str_upper(vm: &mut VirtualMachine, args: PyFuncArgs) -> PyResult {
    arg_check!(vm, args, required = [(s, Some(vm.ctx.str_type()))]);
    let value = get_value(&s).to_uppercase();
    Ok(vm.ctx.new_str(value))
}

fn str_lower(vm: &mut VirtualMachine, args: PyFuncArgs) -> PyResult {
    arg_check!(vm, args, required = [(s, Some(vm.ctx.str_type()))]);
    let value = get_value(&s).to_lowercase();
    Ok(vm.ctx.new_str(value))
}

fn str_capitalize(vm: &mut VirtualMachine, args: PyFuncArgs) -> PyResult {
    arg_check!(vm, args, required = [(s, Some(vm.ctx.str_type()))]);
    let value = get_value(&s);
    let (first_part, lower_str) = value.split_at(1);
    let capitalized = format!("{}{}", first_part.to_uppercase().to_string(), lower_str);
    Ok(vm.ctx.new_str(capitalized))
}

fn str_split(vm: &mut VirtualMachine, args: PyFuncArgs) -> PyResult {
    arg_check!(
        vm,
        args,
        required = [(s, Some(vm.ctx.str_type())), (pat, Some(vm.ctx.str_type()))]
    );
    let value = get_value(&s);
    // if some
    let pat = get_value(&pat);
    let str_pat = pat.as_str();
    let elements = value
        .split(str_pat)
        .map(|o| vm.ctx.new_str(o.to_string()))
        .collect();
    Ok(vm.ctx.new_list(elements))
}

fn str_strip(vm: &mut VirtualMachine, args: PyFuncArgs) -> PyResult {
    arg_check!(vm, args, required = [(s, Some(vm.ctx.str_type()))]);
    let value = get_value(&s).trim().to_string();
    Ok(vm.ctx.new_str(value))
}

fn str_lstrip(vm: &mut VirtualMachine, args: PyFuncArgs) -> PyResult {
    arg_check!(vm, args, required = [(s, Some(vm.ctx.str_type()))]);
    let value = get_value(&s).trim_left().to_string();
    Ok(vm.ctx.new_str(value))
}

fn str_rstrip(vm: &mut VirtualMachine, args: PyFuncArgs) -> PyResult {
    arg_check!(vm, args, required = [(s, Some(vm.ctx.str_type()))]);
    let value = get_value(&s).trim_right().to_string();
    Ok(vm.ctx.new_str(value))
}

fn str_endswith(vm: &mut VirtualMachine, args: PyFuncArgs) -> PyResult {
    arg_check!(
        vm,
        args,
        required = [(s, Some(vm.ctx.str_type())), (pat, Some(vm.ctx.str_type()))]
    );
    let value = get_value(&s);
    let pat = get_value(&pat);
    Ok(vm.ctx.new_bool(value.ends_with(pat.as_str())))
}

fn str_swapcase(vm: &mut VirtualMachine, args: PyFuncArgs) -> PyResult {
    arg_check!(vm, args, required = [(s, Some(vm.ctx.str_type()))]);
    let value = get_value(&s);
    let mut swapped_str = String::with_capacity(value.len());
    for c in value.chars() {
        if c.is_lowercase() {
            swapped_str.push(c.to_ascii_uppercase());
        } else if c.is_uppercase() {
            swapped_str.push(c.to_ascii_lowercase());
        } else {
            swapped_str.push(c);
        }
    }
    Ok(vm.ctx.new_str(swapped_str))
}

fn str_title(vm: &mut VirtualMachine, args: PyFuncArgs) -> PyResult {
    arg_check!(vm, args, required = [(s, Some(vm.ctx.str_type()))]);
    let value = get_value(&s);
    let titled_str = value
        .split(' ')
        .map(|w| {
            let mut c = w.chars();
            match c.next() {
                None => String::new(),
                Some(f) => f
                    .to_uppercase()
                    .chain(c.flat_map(|t| t.to_lowercase()))
                    .collect(),
            }
        })
        .collect::<Vec<_>>()
        .join(" ");
    Ok(vm.ctx.new_str(titled_str))
}

// fn str_center(vm: &mut VirtualMachine, args: PyFuncArgs) -> PyResult {
//     arg_check!(
//         vm,
//         args,
//         required = [(s, Some(vm.ctx.str_type())), (len, Some(vm.ctx.int_type()))],
//         optional = [(chars, None)]
//     );
//     let value = get_value(&s);
//     let len = get_value(&len).parse::<usize>();
//     let chars = args.get_kwargs
//     Ok(vm.ctx.new_str(value))
// }

fn str_startswith(vm: &mut VirtualMachine, args: PyFuncArgs) -> PyResult {
    arg_check!(
        vm,
        args,
        required = [(s, Some(vm.ctx.str_type())), (pat, Some(vm.ctx.str_type()))]
    );
    let value = get_value(&s);
    let pat = get_value(&pat);
    Ok(vm.ctx.new_bool(value.starts_with(pat.as_str())))
}

fn str_contains(vm: &mut VirtualMachine, args: PyFuncArgs) -> PyResult {
    arg_check!(
        vm,
        args,
        required = [
            (s, Some(vm.ctx.str_type())),
            (needle, Some(vm.ctx.str_type()))
        ]
    );
    let value = get_value(&s);
    let needle = get_value(&needle);
    Ok(vm.ctx.new_bool(value.contains(needle.as_str())))
}

fn str_isalnum(vm: &mut VirtualMachine, args: PyFuncArgs) -> PyResult {
    arg_check!(vm, args, required = [(s, Some(vm.ctx.str_type()))]);
    let value = get_value(&s);
    let mut is_alnum: bool = true;
    for c in value.chars() {
        if !c.is_alphanumeric() {
            is_alnum = false;
            break;
        }
    }
    Ok(vm.ctx.new_bool(is_alnum))
}

fn str_isalpha(vm: &mut VirtualMachine, args: PyFuncArgs) -> PyResult {
    arg_check!(vm, args, required = [(s, Some(vm.ctx.str_type()))]);
    let value = get_value(&s);
    let mut is_alpha: bool = true;
    for c in value.chars() {
        if !c.is_alphabetic() {
            is_alpha = false;
            break;
        }
    }
    Ok(vm.ctx.new_bool(is_alpha))
}

fn str_isdigit(vm: &mut VirtualMachine, args: PyFuncArgs) -> PyResult {
    arg_check!(vm, args, required = [(s, Some(vm.ctx.str_type()))]);
    let value = get_value(&s);
    let mut is_digit: bool = true;
    for c in value.chars() {
        if !c.is_digit(10) {
            // checking if char is exponent
            let char_as_uni: u16 = c as u16;
            if VALID_UNICODES.contains(&&char_as_uni) {
                continue;
            } else {
                is_digit = false;
                break;
            }
        }
    }
    Ok(vm.ctx.new_bool(is_digit))
}

fn str_getitem(vm: &mut VirtualMachine, args: PyFuncArgs) -> PyResult {
    arg_check!(
        vm,
        args,
        required = [(s, Some(vm.ctx.str_type())), (needle, None)]
    );
    let value = get_value(&s);
    subscript(vm, &value, needle.clone())
}

// TODO: should with following format
// class str(object='')
// class str(object=b'', encoding='utf-8', errors='strict')
fn str_new(vm: &mut VirtualMachine, args: PyFuncArgs) -> PyResult {
    if args.args.len() == 1 {
        return Ok(vm.new_str("".to_string()));
    }

    if args.args.len() > 2 {
        panic!("str expects exactly one parameter");
    };

    vm.to_str(&args.args[1])
}

impl PySliceableSequence for String {
    fn do_slice(&self, start: usize, stop: usize) -> Self {
        self[start..stop].to_string()
    }
    fn do_stepped_slice(&self, start: usize, stop: usize, step: usize) -> Self {
        self[start..stop].chars().step_by(step).collect()
    }
    fn len(&self) -> usize {
        self.len()
    }
}

pub fn subscript(vm: &mut VirtualMachine, value: &str, b: PyObjectRef) -> PyResult {
    // let value = a
    if objtype::isinstance(&b, &vm.ctx.int_type()) {
        let pos = objint::get_value(&b).to_i32().unwrap();
        let idx = value.to_string().get_pos(pos);
        Ok(vm.new_str(value[idx..idx + 1].to_string()))
    } else {
        match &(*b.borrow()).kind {
            &PyObjectKind::Slice {
                start: _,
                stop: _,
                step: _,
            } => Ok(vm.new_str(value.to_string().get_slice_items(&b).to_string())),
            _ => panic!(
                "TypeError: indexing type {:?} with index {:?} is not supported (yet?)",
                value, b
            ),
        }
    }
}<|MERGE_RESOLUTION|>--- conflicted
+++ resolved
@@ -7,45 +7,11 @@
 use super::objtype;
 use num_bigint::ToBigInt;
 use num_traits::ToPrimitive;
+use std::fmt;
 use std::hash::{Hash, Hasher};
-
-// functions like isdigit also checks if exponents are digits
-// exponents from 0-9
-const VALID_UNICODES: &'static [&'static u16; 10] = &[
-    &0x2070, &0x00B9, &0x00B2, &0x00B3, &0x2074, &0x2075, &0x2076, &0x2077, &0x2078, &0x2079,
-];
 
 pub fn init(context: &PyContext) {
     let ref str_type = context.str_type;
-<<<<<<< HEAD
-    str_type.set_attr("__add__", context.new_rustfunc(str_add));
-    str_type.set_attr("__eq__", context.new_rustfunc(str_eq));
-    str_type.set_attr("__contains__", context.new_rustfunc(str_contains));
-    str_type.set_attr("__getitem__", context.new_rustfunc(str_getitem));
-    str_type.set_attr("__gt__", context.new_rustfunc(str_gt));
-    str_type.set_attr("__hash__", context.new_rustfunc(str_hash));
-    str_type.set_attr("__len__", context.new_rustfunc(str_len));
-    str_type.set_attr("__mul__", context.new_rustfunc(str_mul));
-    str_type.set_attr("__new__", context.new_rustfunc(str_new));
-    str_type.set_attr("__str__", context.new_rustfunc(str_str));
-    str_type.set_attr("__repr__", context.new_rustfunc(str_repr));
-    str_type.set_attr("lower", context.new_rustfunc(str_lower));
-    str_type.set_attr("upper", context.new_rustfunc(str_upper));
-    str_type.set_attr("capitalize", context.new_rustfunc(str_capitalize));
-    str_type.set_attr("split", context.new_rustfunc(str_split));
-    str_type.set_attr("strip", context.new_rustfunc(str_strip));
-    str_type.set_attr("lstrip", context.new_rustfunc(str_lstrip));
-    str_type.set_attr("rstrip", context.new_rustfunc(str_rstrip));
-    str_type.set_attr("endswith", context.new_rustfunc(str_endswith));
-    str_type.set_attr("startswith", context.new_rustfunc(str_startswith));
-    str_type.set_attr("title", context.new_rustfunc(str_title));
-    str_type.set_attr("swapcase", context.new_rustfunc(str_swapcase));
-    str_type.set_attr("isalnum", context.new_rustfunc(str_isalnum));
-    str_type.set_attr("isalpha", context.new_rustfunc(str_isalpha));
-    str_type.set_attr("isdigit", context.new_rustfunc(str_isdigit));
-
-    // str_type.set_attr("center", context.new_rustfunc(str_center));
-=======
     context.set_attr(&str_type, "__add__", context.new_rustfunc(str_add));
     context.set_attr(&str_type, "__eq__", context.new_rustfunc(str_eq));
     context.set_attr(
@@ -78,7 +44,14 @@
         "startswith",
         context.new_rustfunc(str_startswith),
     );
->>>>>>> e657633e
+    context.set_attr(&str_type, "isalnum", context.new_rustfunc(str_isalnum));
+    context.set_attr(&str_type, "isnumeric", context.new_rustfunc(str_isnumeric));
+    context.set_attr(&str_type, "isdigit", context.new_rustfunc(str_isdigit));
+    context.set_attr(&str_type, "title", context.new_rustfunc(str_title));
+    context.set_attr(&str_type, "swapcase", context.new_rustfunc(str_swapcase));
+    context.set_attr(&str_type, "isalpha", context.new_rustfunc(str_isalpha));
+    context.set_attr(&str_type, "replace", context.new_rustfunc(str_replace));
+    context.set_attr(&str_type, "center", context.new_rustfunc(str_center));
 }
 
 pub fn get_value(obj: &PyObjectRef) -> String {
@@ -279,6 +252,7 @@
     let value = get_value(&s);
     let mut swapped_str = String::with_capacity(value.len());
     for c in value.chars() {
+        // to_uppercase returns an iterator, to_ascii_uppercase returns the char
         if c.is_lowercase() {
             swapped_str.push(c.to_ascii_uppercase());
         } else if c.is_uppercase() {
@@ -288,6 +262,28 @@
         }
     }
     Ok(vm.ctx.new_str(swapped_str))
+}
+
+fn str_replace(vm: &mut VirtualMachine, args: PyFuncArgs) -> PyResult {
+    arg_check!(
+        vm,
+        args,
+        required = [
+            (s, Some(vm.ctx.str_type())),
+            (old, Some(vm.ctx.str_type())),
+            (rep, Some(vm.ctx.str_type()))
+        ],
+        optional = [(n, None)]
+    );
+    let s = get_value(&s);
+    let old_str = get_value(&old);
+    let rep_str = get_value(&rep);
+    let num_rep: usize = match n {
+        Some(num) => objint::to_int(vm, num, 10)?.to_usize().unwrap(),
+        None => 1,
+    };
+    let new_str = s.replacen(&old_str, &rep_str, num_rep);
+    Ok(vm.ctx.new_str(new_str))
 }
 
 fn str_title(vm: &mut VirtualMachine, args: PyFuncArgs) -> PyResult {
@@ -310,18 +306,22 @@
     Ok(vm.ctx.new_str(titled_str))
 }
 
-// fn str_center(vm: &mut VirtualMachine, args: PyFuncArgs) -> PyResult {
-//     arg_check!(
-//         vm,
-//         args,
-//         required = [(s, Some(vm.ctx.str_type())), (len, Some(vm.ctx.int_type()))],
-//         optional = [(chars, None)]
-//     );
-//     let value = get_value(&s);
-//     let len = get_value(&len).parse::<usize>();
-//     let chars = args.get_kwargs
-//     Ok(vm.ctx.new_str(value))
-// }
+// TODO: add ability to specify fill character, can't pass it to format!()
+fn str_center(vm: &mut VirtualMachine, args: PyFuncArgs) -> PyResult {
+    arg_check!(
+        vm,
+        args,
+        required = [(s, Some(vm.ctx.str_type())), (len, Some(vm.ctx.int_type()))] // optional = [(chars, None)]
+    );
+    let value = get_value(&s);
+    let len = objint::get_value(&len).to_usize().unwrap();
+    // let rep_char = match chars {
+    //     Some(c) => get_value(&c),
+    //     None => " ".to_string(),
+    // };
+    let new_str = format!("{:^1$}", value, len);
+    Ok(vm.ctx.new_str(new_str))
+}
 
 fn str_startswith(vm: &mut VirtualMachine, args: PyFuncArgs) -> PyResult {
     arg_check!(
@@ -350,39 +350,35 @@
 
 fn str_isalnum(vm: &mut VirtualMachine, args: PyFuncArgs) -> PyResult {
     arg_check!(vm, args, required = [(s, Some(vm.ctx.str_type()))]);
-    let value = get_value(&s);
-    let mut is_alnum: bool = true;
-    for c in value.chars() {
-        if !c.is_alphanumeric() {
-            is_alnum = false;
-            break;
-        }
-    }
+    let is_alnum = get_value(&s).chars().all(|c| c.is_alphanumeric());
     Ok(vm.ctx.new_bool(is_alnum))
 }
 
+fn str_isnumeric(vm: &mut VirtualMachine, args: PyFuncArgs) -> PyResult {
+    arg_check!(vm, args, required = [(s, Some(vm.ctx.str_type()))]);
+    let is_numeric = get_value(&s).chars().all(|c| c.is_numeric());
+    Ok(vm.ctx.new_bool(is_numeric))
+}
+
 fn str_isalpha(vm: &mut VirtualMachine, args: PyFuncArgs) -> PyResult {
     arg_check!(vm, args, required = [(s, Some(vm.ctx.str_type()))]);
-    let value = get_value(&s);
-    let mut is_alpha: bool = true;
-    for c in value.chars() {
-        if !c.is_alphabetic() {
-            is_alpha = false;
-            break;
-        }
-    }
+    let is_alpha = get_value(&s).chars().all(|c| c.is_alphanumeric());
     Ok(vm.ctx.new_bool(is_alpha))
 }
 
 fn str_isdigit(vm: &mut VirtualMachine, args: PyFuncArgs) -> PyResult {
     arg_check!(vm, args, required = [(s, Some(vm.ctx.str_type()))]);
     let value = get_value(&s);
+    // python's isdigit also checks if exponents are digits, these are the unicodes for exponents
+    let valid_unicodes: [u16; 10] = [
+        0x2070, 0x00B9, 0x00B2, 0x00B3, 0x2074, 0x2075, 0x2076, 0x2077, 0x2078, 0x2079,
+    ];
     let mut is_digit: bool = true;
     for c in value.chars() {
         if !c.is_digit(10) {
             // checking if char is exponent
             let char_as_uni: u16 = c as u16;
-            if VALID_UNICODES.contains(&&char_as_uni) {
+            if valid_unicodes.contains(&char_as_uni) {
                 continue;
             } else {
                 is_digit = false;
